--- conflicted
+++ resolved
@@ -1,83 +1,28 @@
 import logging
-<<<<<<< HEAD
 import yfinance as yf
 from alpaca.trading.client import TradingClient
 from alpaca.trading.requests import MarketOrderRequest
 from alpaca.trading.enums import OrderSide, TimeInForce
-=======
-from flask import Flask, jsonify, render_template
-import threading
-
-# Check if Alpaca is installed, if not, provide guidance
-try:
-    from alpaca.data.historical import StockHistoricalDataClient
-    from alpaca.data.requests import StockBarsRequest
-    from alpaca.data.timeframe import TimeFrame
-    from alpaca.trading.client import TradingClient
-    from alpaca.trading.requests import MarketOrderRequest
-    from alpaca.trading.enums import OrderSide, TimeInForce
-except ModuleNotFoundError:
-    raise ModuleNotFoundError("Alpaca module not found. Please ensure 'alpaca-trade-api' is installed in your environment.")
-
->>>>>>> e09587e9
 from sklearn.ensemble import RandomForestClassifier
 from sklearn.model_selection import train_test_split
 from sklearn.preprocessing import MinMaxScaler
 from datetime import datetime, timedelta
 from dotenv import load_dotenv
+from dotenv import load_dotenv
 import ta
 import pandas as pd
-<<<<<<< HEAD
-=======
-import numpy as np
-import time
->>>>>>> e09587e9
 import os
 import time
-
-<<<<<<< HEAD
-# Load the .env file
-load_dotenv()
-
-=======
-# Flask app for monitoring
-app = Flask(__name__)
-log_data = []  # Store log entries for the web interface
-
-# Flask Route for the Dashboard
-@app.route("/")
-def dashboard():
-    try:
-        return render_template("dashboard.html", logs=log_data)
-    except Exception as e:
-        logging.error(f"Error rendering dashboard: {e}")
-        return jsonify({"error": "Dashboard template not found"}), 500
-
-# Flask Route for API Logs
-@app.route("/logs")
-def get_logs():
-    return jsonify(log_data)
-
-# Custom logger to capture logs in memory
-class InMemoryLogger(logging.Handler):
-    def emit(self, record):
-        log_entry = self.format(record)
-        log_data.append(log_entry)
-        if len(log_data) > 1000:  # Limit stored logs to 1000 entries
-            log_data.pop(0)
 
 # Load the .env file
 load_dotenv()
 
-# Fetch credentials from environment variables
->>>>>>> e09587e9
 API_KEY = os.getenv("ALPACA_API_KEY")
 SECRET_KEY = os.getenv("ALPACA_SECRET_KEY")
 
 if not API_KEY or not SECRET_KEY:
     raise ValueError("API Key or Secret Key not found in the environment.")
 
-<<<<<<< HEAD
 # Configure logging
 logging.basicConfig(
     level=logging.INFO,
@@ -100,55 +45,11 @@
         df.rename(columns={'Adj Close': 'close'}, inplace=True)
         df['close'] = df['close'].astype(float)
         logging.info(f"Fetched {len(df)} rows of data for {symbol} using Yahoo Finance.")
-=======
-# Set up logging
-in_memory_logger = InMemoryLogger()
-in_memory_logger.setFormatter(logging.Formatter('%(asctime)s - %(levelname)s - %(message)s'))
-logging.basicConfig(level=logging.INFO, format='%(asctime)s - %(levelname)s - %(message)s', handlers=[
-    logging.StreamHandler(),
-    logging.FileHandler("enhanced_trading_bot.log"),
-    in_memory_logger
-])
-
-# Initialize Alpaca Clients
-data_client = StockHistoricalDataClient(API_KEY, SECRET_KEY)
-trading_client = TradingClient(API_KEY, SECRET_KEY, paper=True)
-
-# Fetch Historical Data with SIP Compliance
-def fetch_data(symbol, start_date, end_date):
-    try:
-        adjusted_end_date = min(end_date, datetime.now() - timedelta(minutes=15))
-        request_params = StockBarsRequest(
-            symbol_or_symbols=[symbol],
-            timeframe=TimeFrame.Day,
-            start=start_date,
-            end=adjusted_end_date,
-            feed='iex'  # Use IEX feed
-        )
-        bars = data_client.get_stock_bars(request_params)
-        df = bars.df.reset_index()
-        df['close'] = df['close'].astype(float)
-        logging.info(f"Fetched {len(df)} rows of data for {symbol}. Adjusted end date: {adjusted_end_date}.")
->>>>>>> e09587e9
         return df
     except Exception as e:
         logging.error(f"Error fetching data for {symbol} from Yahoo Finance: {e}")
         raise
 
-<<<<<<< HEAD
-=======
-# Get Account balance
-def get_account_balance():
-    try:
-        account = trading_client.get_account()
-        balance = float(account.cash)  # Retrieve cash balance
-        logging.info(f"Current account balance: ${balance:.2f}")
-        return balance
-    except Exception as e:
-        logging.error(f"Error retrieving account balance: {e}")
-        raise
-
->>>>>>> e09587e9
 
 # Add Technical Indicators
 def add_indicators(data):
@@ -170,24 +71,11 @@
 # Train ML Model
 def train_model(data):
     try:
-<<<<<<< HEAD
         # Features and target column
         features = ['rsi', 'ema_10', 'macd']
         target = 'target'
 
         # Extract features and target
-=======
-        features = ['rsi', 'ema_10', 'macd', 'bollinger_high', 'bollinger_low', 'atr']
-        target = 'target'
-
-        # Validate required columns
-        missing_features = [col for col in features if col not in data.columns]
-        if missing_features:
-            raise ValueError(f"Missing required features for training: {missing_features}")
-        if target not in data.columns:
-            raise ValueError("Target column 'target' is missing from the dataset.")
-
->>>>>>> e09587e9
         X = data[features]
         y = data[target].values.ravel()  # Ensure y is 1-dimensional
 
@@ -210,13 +98,9 @@
         logging.error(f"Error training model: {e}")
         raise
 
-<<<<<<< HEAD
 
 
 # Check if Market is Open
-=======
-# Check if the market is open
->>>>>>> e09587e9
 def is_market_open():
     try:
         clock = trading_client.get_clock()
@@ -229,7 +113,6 @@
         logging.error(f"Error checking market status: {e}")
         raise
 
-<<<<<<< HEAD
 
 # Get Account Balance
 def get_account_balance():
@@ -246,68 +129,6 @@
 # Place Order with Alpaca API
 def place_order(symbol, qty, side):
     try:
-=======
-# Get Current Price
-def get_current_price(symbol):
-    try:
-        # Primary request for recent data
-        latest_bar = data_client.get_stock_bars(StockBarsRequest(
-            symbol_or_symbols=symbol,
-            timeframe=TimeFrame.Minute,
-            start=datetime.now() - timedelta(minutes=5),
-            feed='iex'
-        ))
-        
-        if latest_bar.df.empty or 'close' not in latest_bar.df.columns:
-            logging.warning(f"Falling back to older data for {symbol}.")
-            
-            # Fallback request with a larger time window
-            fallback_data = data_client.get_stock_bars(StockBarsRequest(
-                symbol_or_symbols=symbol,
-                timeframe=TimeFrame.Minute,
-                start=datetime.now() - timedelta(minutes=30),
-                end=datetime.now() - timedelta(minutes=5),
-                feed='iex'
-            ))
-            
-            if fallback_data.df.empty or 'close' not in fallback_data.df.columns:
-                logging.error(f"No fallback data available for {symbol}.")
-                return None
-            
-            # Return the last available price in the fallback range
-            price = float(fallback_data.df['close'].iloc[-1])
-            logging.info(f"Fallback price for {symbol}: ${price:.2f}")
-            return price
-        
-        # Return the most recent price
-        price = float(latest_bar.df['close'].iloc[-1])
-        logging.info(f"Current price for {symbol}: ${price:.2f}")
-        return price
-    except Exception as e:
-        logging.error(f"Error fetching current price for {symbol}: {e}")
-        return None
-
-# Dynamic Position Sizing
-def calculate_position_size(balance, risk_percentage, price):
-    position_size = (balance * risk_percentage) / price
-    return round(position_size, 4)
-
-# Place Order with Stop-Loss and Take-Profit
-def place_order_with_risk_management(symbol, balance, risk_percentage, side, price, stop_loss_pct=0.02, take_profit_pct=0.05):
-    try:
-        if price is None:
-            logging.warning(f"Skipping order for {symbol} due to missing price data.")
-            return
-
-        quantity = calculate_position_size(balance, risk_percentage, price)
-        if quantity <= 0:
-            logging.warning(f"Not enough funds to place an order for {symbol}.")
-            return
-
-        stop_loss = price * (1 - stop_loss_pct) if side == OrderSide.BUY else price * (1 + stop_loss_pct)
-        take_profit = price * (1 + take_profit_pct) if side == OrderSide.BUY else price * (1 - take_profit_pct)
-
->>>>>>> e09587e9
         order = MarketOrderRequest(
             symbol=symbol,
             qty=qty,
@@ -317,7 +138,6 @@
             take_profit=take_profit
         )
         trading_client.submit_order(order)
-<<<<<<< HEAD
         logging.info(f"Order placed: {side} {qty} shares of {symbol}")
     except Exception as e:
         logging.error(f"Error placing order for {symbol}: {e}")
@@ -329,23 +149,11 @@
     stock_symbol = "NVDA"  # NVIDIA stock symbol
     budget = 50  # Budget per trade
     retrain_interval = timedelta(days=1)  # Retrain every 1 day
-=======
-        logging.info(f"Order placed with Stop Loss: {stop_loss}, Take Profit: {take_profit}")
-    except Exception as e:
-        logging.error(f"Error placing order with risk management for {symbol}: {e}")
-
-# Trading Bot Main Logic
-def trading_bot():
-    stock_symbol = "AAPL"
-    risk_percentage = 0.02  # Risk 2% of account balance per trade
-    retrain_interval = timedelta(days=1)
->>>>>>> e09587e9
     last_trained = None
 
     while True:
         now = datetime.now()
         # Retrain model if needed
-<<<<<<< HEAD
         if last_trained is None or (now - last_trained) >= retrain_interval:
             start_date = datetime(2021, 1, 1)
             end_date = now - timedelta(days=1)
@@ -354,47 +162,12 @@
             model, scaler, accuracy = train_model(historical_data)
             logging.info(f"Model retrained with accuracy: {accuracy:.4f}")
             last_trained = now
-=======
-        try:
-            if last_trained is None or (now - last_trained) >= retrain_interval:
-                start_date = datetime(2021, 1, 1)
-                end_date = now - timedelta(days=1)
-                historical_data = fetch_data(stock_symbol, start_date, end_date)
-                if historical_data.empty:
-                    logging.warning(f"No historical data available for {stock_symbol}. Skipping retraining.")
-                    time.sleep(600)
-                    continue
-                historical_data = add_indicators(historical_data)
-                if historical_data.empty:
-                    logging.warning(f"Insufficient historical data after adding indicators for {stock_symbol}. Skipping retraining.")
-                    time.sleep(600)
-                    continue
-                model, scaler = train_model(historical_data)
-                last_trained = now
-        except Exception as e:
-            logging.error(f"Error during model retraining: {e}")
-            time.sleep(600)
-            continue
->>>>>>> e09587e9
 
+        # Check if market is open
         # Check if market is open
         if is_market_open():
             logging.info("Market is open. Fetching live data for trading.")
-            try:
-                # Extend the live data fetch window to ensure sufficient rows
-                live_data = fetch_data(stock_symbol, now - timedelta(days=60), now)
-                if live_data.empty:
-                    logging.warning(f"No live data available for {stock_symbol}. Skipping this iteration.")
-                    time.sleep(600)
-                    continue
 
-                logging.info(f"Live data shape: {live_data.shape}")
-                if len(live_data) < 14:  # Ensure sufficient rows for indicators
-                    logging.warning(f"Insufficient live data rows: {len(live_data)} rows fetched, minimum 14 required.")
-                    time.sleep(600)
-                    continue
-
-<<<<<<< HEAD
             # Fetch live data
             live_data_start = now - timedelta(days=7)
             live_data_end = now
@@ -408,54 +181,10 @@
 
             # Prediction and trading logic placeholder
             logging.info("Trading logic based on predictions goes here.")
-=======
-                live_data = add_indicators(live_data)
-                if live_data.empty:
-                    logging.warning(f"Insufficient live data after adding indicators for {stock_symbol}. Skipping this iteration.")
-                    time.sleep(600)
-                    continue
-
-                # Predict and place orders
-                features = ['rsi', 'ema_10', 'macd', 'bollinger_high', 'bollinger_low', 'atr']
-                if not all(feature in live_data.columns for feature in features):
-                    missing_features = [feature for feature in features if feature not in live_data.columns]
-                    logging.warning(f"Missing features in live data: {missing_features}. Skipping this iteration.")
-                    time.sleep(600)
-                    continue
-
-                # Fetch the current price once
-                price = get_current_price(stock_symbol)
-                if price is None:
-                    logging.warning(f"Skipping trading for {stock_symbol} due to missing price data.")
-                    time.sleep(600)
-                    continue
-
-                # Process predictions
-                live_data_scaled = scaler.transform(live_data[features])
-                probabilities = model.predict_proba(live_data_scaled)
-
-                for i, prob in enumerate(probabilities):
-                    confidence_buy = prob[1] > 0.6  # Adjusted confidence threshold
-                    confidence_sell = prob[0] > 0.6
-
-                    balance = get_account_balance()
-                    if confidence_buy:
-                        logging.info(f"High confidence buy signal: {prob[1]*100:.2f}% for {stock_symbol}")
-                        place_order_with_risk_management(stock_symbol, balance, risk_percentage, OrderSide.BUY, price=price)
-                    elif confidence_sell:
-                        logging.info(f"High confidence sell signal: {prob[0]*100:.2f}% for {stock_symbol}")
-                        place_order_with_risk_management(stock_symbol, balance, risk_percentage, OrderSide.SELL, price=price)
-            except Exception as e:
-                logging.error(f"Error during live trading: {e}")
->>>>>>> e09587e9
         else:
             logging.info("Market is closed. Skipping trading.")
 
-<<<<<<< HEAD
         # Sleep for 10 minutes before next iteration
-        time.sleep(600)
-=======
-        # Sleep before next iteration
         time.sleep(600)
 
 
@@ -463,5 +192,4 @@
 if __name__ == "__main__":
     bot_thread = threading.Thread(target=trading_bot)
     bot_thread.start()
-    app.run(host="0.0.0.0", port=5000)
->>>>>>> e09587e9
+    app.run(host="0.0.0.0", port=5000)